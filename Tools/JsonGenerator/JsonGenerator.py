--- conflicted
+++ resolved
@@ -1,6 +1,5 @@
 #!/usr/bin/env python
 
-<<<<<<< HEAD
 # If not stated otherwise in this file or this component's license file the
 # following copyright and licenses apply:
 #
@@ -18,8 +17,6 @@
 # See the License for the specific language governing permissions and
 # limitations under the License.
 
-import argparse, sys, re, os, json, posixpath, urllib, glob
-=======
 import argparse
 import sys
 import re
@@ -28,7 +25,6 @@
 import posixpath
 import urllib
 import glob
->>>>>>> 31679122
 from collections import OrderedDict
 
 sys.path.append(
