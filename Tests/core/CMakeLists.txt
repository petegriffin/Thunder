--- conflicted
+++ resolved
@@ -32,13 +32,10 @@
    test_websocket_json.cpp
    test_websocket_text.cpp
    test_XGetopt.cpp
-<<<<<<< HEAD
-=======
    test_dataElement.cpp
    test_portability.cpp
    test_frametype.cpp 
 #  test_sharedbuffer.cpp
->>>>>>> c3a88b4a
 )
 
 target_link_libraries(${TEST_RUNNER_NAME} 
