--- conflicted
+++ resolved
@@ -4,12 +4,8 @@
    ../IPTestAdministrator.cpp
    test_rpc.cpp
    test_jsonparser.cpp
-<<<<<<< HEAD
    test_hex2strserialization.cpp
-#   test_sharedbuffer.cpp
-=======
    test_sharedbuffer.cpp
->>>>>>> a61826b9
 )
 
 target_link_libraries(${TEST_RUNNER_NAME} 
