--- conflicted
+++ resolved
@@ -148,8 +148,6 @@
         m_Admin.Unlock();
     }
 
-<<<<<<< HEAD
-=======
     uint32_t TraceUnit::Open(const uint32_t identifier)
     {
         uint32_t result = Core::ERROR_UNAVAILABLE;
@@ -168,7 +166,6 @@
         return (result);
     }
 
->>>>>>> 304ae5aa
     uint32_t TraceUnit::Open(const string& pathName, const uint32_t identifier)
     {
         string fileName(Core::Directory::Normalize(pathName) + TRACE_CYCLIC_BUFFER_PREFIX + '.' + Core::NumberType<uint32_t>(identifier).Text());
