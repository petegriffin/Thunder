/*
 * Copyright 2016-2017 TATA ELXSI
 * Copyright 2016-2017 Metrological
 *
 * Licensed under the Apache License, Version 2.0 (the "License");
 * you may not use this file except in compliance with the License.
 * You may obtain a copy of the License at
 *
 *     http://www.apache.org/licenses/LICENSE-2.0
 *
 * Unless required by applicable law or agreed to in writing, software
 * distributed under the License is distributed on an "AS IS" BASIS,
 * WITHOUT WARRANTIES OR CONDITIONS OF ANY KIND, either express or implied.
 * See the License for the specific language governing permissions and
 * limitations under the License.
 */

#include "open_cdm.h"
#include "DataExchange.h"
#include "IOCDM.h"
#include "Module.h"
#include "open_cdm_impl.h"

MODULE_NAME_DECLARATION(BUILD_REFERENCE)

using namespace WPEFramework;

Core::CriticalSection _systemLock;
const char EmptyString[] = { '\0' };

#ifdef _MSVC_LANG
extern "C" {
	void ForceLinkingOfOpenCDM() 
	{
        printf("Forcefully linked in the OCDM library for the ProxyStubs in this library!!\n");
	}
}
#endif

KeyStatus CDMState(const OCDM::ISession::KeyStatus state)
{

    switch (state) {
    case OCDM::ISession::StatusPending:
        return KeyStatus::StatusPending;
    case OCDM::ISession::Usable:
        return KeyStatus::Usable;
    case OCDM::ISession::InternalError:
        return KeyStatus::InternalError;
    case OCDM::ISession::Released:
        return KeyStatus::Released;
    case OCDM::ISession::Expired:
        return KeyStatus::Expired;
    default:
        assert(false);
    }

    return KeyStatus::InternalError;
}

/* static */ OpenCDMAccessor* OpenCDMAccessor::_singleton = nullptr;

/**
 * Destructs an \ref OpenCDMAccessor instance.
 * \param system \ref OpenCDMAccessor instance to desctruct.
 * \return Zero on success, non-zero on error.
 */
OpenCDMError opencdm_destruct_system(struct OpenCDMSystem* system)
{
    assert(system != nullptr);
    if (system != nullptr) {
       delete system;
    }
    return (OpenCDMError::ERROR_NONE);
}

/**
 * \brief Checks if a DRM system is supported.
 *
 * \param keySystem Name of required key system (e.g.
 * "com.microsoft.playready").
 * \param mimeType MIME type.
 * \return Zero if supported, Non-zero otherwise.
 * \remark mimeType is currently ignored.
 */
OpenCDMError opencdm_is_type_supported(const char keySystem[],
    const char mimeType[])
{
    OpenCDMAccessor * accessor = OpenCDMAccessor::Instance();
    OpenCDMError result(OpenCDMError::ERROR_KEYSYSTEM_NOT_SUPPORTED);

    if ((accessor != nullptr) && (accessor->IsTypeSupported(std::string(keySystem), std::string(mimeType)) == 0)) {
        result = OpenCDMError::ERROR_NONE;
    }
    return (result);
}

/**
 * \brief Maps key ID to \ref OpenCDMSession instance.
 *
 * In some situations we only have the key ID, but need the specific \ref
 * OpenCDMSession instance that
 * belongs to this key ID. This method facilitates this requirement.
 * \param keyId Array containing key ID.
 * \param length Length of keyId array.
 * \param maxWaitTime Maximum allowed time to block (in miliseconds).
 * \return \ref OpenCDMSession belonging to key ID, or NULL when not found or
 * timed out. This instance
 *         also needs to be destructed using \ref opencdm_session_destruct.
 * REPLACING: void* acquire_session(const uint8_t* keyId, const uint8_t
 * keyLength, const uint32_t waitTime);
 */
struct OpenCDMSession* opencdm_get_session(const uint8_t keyId[],
    const uint8_t length,
    const uint32_t waitTime)
{
    OpenCDMAccessor * accessor = OpenCDMAccessor::Instance();
    struct OpenCDMSession* result = nullptr;

<<<<<<< HEAD
    if ((accessor != nullptr) && (accessor->WaitForKey(length, keyId, waitTime, OCDM::ISession::Usable) == true)) {
        OCDM::ISession* session(accessor->Session(keyId, length));
=======
    std::string sessionId;
    if ((system != nullptr) && (system->WaitForKey(length, keyId, waitTime, OCDM::ISession::Usable, sessionId) == true)) {
        OCDM::ISession* session(system->Session(sessionId));
>>>>>>> 19843b58

        if (session != nullptr) {
            result = new OpenCDMSession(session);
            session->Release();
        }
    }

    return (result);
}

/**
 * \brief Sets server certificate.
 *
 * Some DRMs (e.g. WideVine) use a system-wide server certificate. This method
 * will set that certificate. Other DRMs will ignore this call.
 * \param serverCertificate Buffer containing certificate data.
 * \param serverCertificateLength Buffer length of certificate data.
 * \return Zero on success, non-zero on error.
 */
OpenCDMError opencdm_system_set_server_certificate(struct OpenCDMSystem* system,
    const uint8_t serverCertificate[], const uint16_t serverCertificateLength)
{
    OpenCDMAccessor * accessor = OpenCDMAccessor::Instance();
    OpenCDMError result(ERROR_INVALID_ACCESSOR);

    if (system != nullptr) {
        result = static_cast<OpenCDMError>(accessor->SetServerCertificate(
            system->m_keySystem, serverCertificate, serverCertificateLength));
    }
    return (result);
}

/**
 * Destructs an \ref OpenCDMSession instance.
 * \param system \ref OpenCDMSession instance to desctruct.
 * \return Zero on success, non-zero on error.
 * REPLACING: void release_session(void* session);
 */
OpenCDMError opencdm_destruct_session(struct OpenCDMSession* session)
{
    OpenCDMError result(OpenCDMError::ERROR_INVALID_SESSION);

    if (session != nullptr) {
        result = OpenCDMError::ERROR_NONE;
        delete session;
    }

    return (result);
}

/**
 * Loads the data stored for a specified OpenCDM session into the CDM context.
 * \param session \ref OpenCDMSession instance.
 * \return Zero on success, non-zero on error.
 */
OpenCDMError opencdm_session_load(struct OpenCDMSession* session)
{
    OpenCDMError result(ERROR_INVALID_SESSION);

    if (session != nullptr) {
        result = static_cast<OpenCDMError>(session->Load());
    }

    return (result);
}

/**
 * Gets session ID for a session.
 * \param session \ref OpenCDMSession instance.
 * \return session ID, valid as long as \ref session is valid.
 */
const char* opencdm_session_id(const struct OpenCDMSession* session)
{
    const char* result = EmptyString;
    if (session != nullptr) {
        result = session->SessionId().c_str();
    }
    return (result);
}

/**
 * Gets buffer ID for a session.
 * \param session \ref OpenCDMSession instance.
 * \return Buffer ID, valid as long as \ref session is valid.
 */
const char* opencdm_session_buffer_id(const struct OpenCDMSession* session)
{
    const char* result = EmptyString;
    if (session != nullptr) {
        result = session->BufferId().c_str();
    }
    return (result);
}

/**
 * Checks if a session has a specific keyid. Will check both BE/LE
 * \param session \ref OpenCDMSession instance.
 * \param length Length of key ID buffer (in bytes).
 * \param keyId Key ID.
 * \return 1 if keyID found else 0.
 */
uint32_t opencdm_session_has_key_id(struct OpenCDMSession* session, 
    const uint8_t length, const uint8_t keyId[])
{
    bool result = false;
    if (session != nullptr) {
        string sessionId = session->SessionId();
        result = OpenCDMAccessor::Instance()->HasKeyId(sessionId, 
            length, keyId);
            
        //TODO: remove this hack and enable the code commented out 
        //      once the serrver can send kid to the OCDM client
        //result = session->HasKeyId(length, keyId); 
    }
    
    return result ? 1 : 0;
}

/**
 * Returns status of a particular key assigned to a session.
 * \param session \ref OpenCDMSession instance.
 * \param keyId Key ID.
 * \param length Length of key ID buffer (in bytes).
 * \return key status.
 */
KeyStatus opencdm_session_status(const struct OpenCDMSession* session,
    const uint8_t keyId[], uint8_t length)
{
    KeyStatus result(KeyStatus::InternalError);

    if (session != nullptr) {
        result = session->Status(keyId, length);
    }

    return (result);
}

/**
 * Returns error for key (if any).
 * \param session \ref OpenCDMSession instance.
 * \param keyId Key ID.
 * \param length Length of key ID buffer (in bytes).
 * \return Key error (zero if no error, non-zero if error).
 */
uint32_t opencdm_session_error(const struct OpenCDMSession* session,
    const uint8_t keyId[], uint8_t length)
{
    uint32_t result(~0);

    if (session != nullptr) {
        result = session->Error(keyId, length);
    }

    return (result);
}

/**
 * Returns system error. This reference general system, instead of specific key.
 * \param session \ref OpenCDMSession instance.
 * \return System error code, zero if no error.
 */
OpenCDMError
opencdm_session_system_error(const struct OpenCDMSession* session)
{
    OpenCDMError result(ERROR_INVALID_SESSION);

    if (session != nullptr) {
        result = static_cast<OpenCDMError>(session->Error());
    }

    return (result);
}

/**
 * Process a key message response.
 * \param session \ref OpenCDMSession instance.
 * \param keyMessage Key message to process.
 * \param keyLength Length of key message buffer (in bytes).
 * \return Zero on success, non-zero on error.
 */
OpenCDMError opencdm_session_update(struct OpenCDMSession* session,
    const uint8_t keyMessage[],
    uint16_t keyLength)
{
    OpenCDMError result(ERROR_INVALID_SESSION);

    if (session != nullptr) {
        session->Update(keyMessage, keyLength);
        result = OpenCDMError::ERROR_NONE;
    }

    return (result);
}

/**
 * Removes all keys/licenses related to a session.
 * \param session \ref OpenCDMSession instance.
 * \return Zero on success, non-zero on error.
 */
OpenCDMError opencdm_session_remove(struct OpenCDMSession* session)
{
    OpenCDMError result(ERROR_INVALID_SESSION);

    if (session != nullptr) {
        result = static_cast<OpenCDMError>(session->Remove());
    }

    return (result);
}

/**
 * Closes a session.
 * \param session \ref OpenCDMSession instance.
 * \return zero on success, non-zero on error.
 */
OpenCDMError opencdm_session_close(struct OpenCDMSession* session)
{

    OpenCDMError result(ERROR_INVALID_SESSION);

    if (session != nullptr) {
        session->Close();
        result = OpenCDMError::ERROR_NONE;
    }

    return (result);
}

/**
 * \brief Performs decryption.
 *
 * This method accepts encrypted data and will typically decrypt it
 * out-of-process (for security reasons). The actual data copying is performed
 * using a memory-mapped file (for performance reasons). If the DRM system
 * allows access to decrypted data (i.e. decrypting is not
 * performed in a TEE), the decryption is performed in-place.
 * \param session \ref OpenCDMSession instance.
 * \param encrypted Buffer containing encrypted data. If applicable, decrypted
 * data will be stored here after this call returns.
 * \param encryptedLength Length of encrypted data buffer (in bytes).
 * \param IV Initial vector (IV) used during decryption.
 * \param IVLength Length of IV buffer (in bytes).
 * \return Zero on success, non-zero on error.
 * REPLACING: uint32_t decrypt(void* session, uint8_t*, const uint32_t, const
 * uint8_t*, const uint16_t);
 */
OpenCDMError opencdm_session_decrypt(struct OpenCDMSession* session,
    uint8_t encrypted[],
    const uint32_t encryptedLength,
    const uint8_t* IV, const uint16_t IVLength,
    const uint8_t* keyId, const uint16_t keyIdLength,
    uint32_t initWithLast15 /* = 0 */)
{
    OpenCDMError result(ERROR_INVALID_SESSION);

    if (session != nullptr) {
        result = static_cast<OpenCDMError>(session->Decrypt(
            encrypted, encryptedLength, IV, IVLength, keyId, keyIdLength, initWithLast15));
    }

    return (result);
}
<|MERGE_RESOLUTION|>--- conflicted
+++ resolved
@@ -117,14 +117,9 @@
     OpenCDMAccessor * accessor = OpenCDMAccessor::Instance();
     struct OpenCDMSession* result = nullptr;
 
-<<<<<<< HEAD
-    if ((accessor != nullptr) && (accessor->WaitForKey(length, keyId, waitTime, OCDM::ISession::Usable) == true)) {
-        OCDM::ISession* session(accessor->Session(keyId, length));
-=======
     std::string sessionId;
-    if ((system != nullptr) && (system->WaitForKey(length, keyId, waitTime, OCDM::ISession::Usable, sessionId) == true)) {
-        OCDM::ISession* session(system->Session(sessionId));
->>>>>>> 19843b58
+    if ((accessor != nullptr) && (accessor->WaitForKey(length, keyId, waitTime, OCDM::ISession::Usable, sessionId) == true)) {
+        OCDM::ISession* session(accessor->Session(sessionId));
 
         if (session != nullptr) {
             result = new OpenCDMSession(session);
